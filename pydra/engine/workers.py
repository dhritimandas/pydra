--- conflicted
+++ resolved
@@ -4,10 +4,6 @@
 import re
 from tempfile import gettempdir
 
-<<<<<<< HEAD
-# from pycon_utils import make_cluster
-=======
->>>>>>> 5913717d
 import concurrent.futures as cf
 
 from .helpers import create_pyscript, read_and_display, save
@@ -132,32 +128,6 @@
         for fut in done:
             await fut
         return pending
-
-
-<<<<<<< HEAD
-class DaskWorker(Worker):
-    def __init__(self):
-        logger.debug("Initialize Dask Worker")
-        from dask.distributed import Client
-        # self.cluster = LocalCluster()
-        self.client = Client()  # self.cluster)
-        # print("BOKEH", self.client.scheduler_info()["address"] + ":" + str(self.client.scheduler_info()["services"]["bokeh"]))
-
-    def run_el(self, interface, **kwargs):
-        print("DASK, run_el: ", interface, kwargs, time.time())
-        # dask  doesn't copy the node second time, so it doesn't see that I change input in the meantime (??)
-        x = self.client.submit(interface, **kwargs)
-        print("DASK, status: ", x.status)
-        # this important, otherwise dask will not finish the job
-        x.add_done_callback(lambda x: print("DONE ", interface, kwargs))
-        print("res", x.result())
-        # returning dir_nm_el and Result object for the specific element
-        # return x.result()
-        return x
-
-    def close(self):
-        # self.cluster.close()
-        self.client.close()
 
 
 class SlurmWorker(DistributedWorker):
@@ -272,9 +242,4 @@
                     # break polling and check if pending jobs
                     return self.pending
                 await asyncio.sleep(self.poll_delay)
-            raise_exception = await self._poll_jobs(raise_exception)
-=======
-async def exec_as_coro(loop, pool, interface):
-    res = await loop.run_in_executor(pool, interface)
-    return res
->>>>>>> 5913717d
+            raise_exception = await self._poll_jobs(raise_exception)