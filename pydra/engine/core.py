--- conflicted
+++ resolved
@@ -22,12 +22,7 @@
     create_checksum,
     print_help,
     load_result,
-<<<<<<< HEAD
-    gather_runtime_info,
     save,
-=======
-    save_result,
->>>>>>> 89624d60
     ensure_list,
     record_error,
 )
@@ -284,41 +279,8 @@
                 result.errored = True
                 raise
             finally:
-<<<<<<< HEAD
-                if self.audit_check(AuditFlag.RESOURCE):
-                    resource_monitor.stop()
-                    result.runtime = gather_runtime_info(resource_monitor.fname)
-                    if self.audit_check(AuditFlag.PROV):
-                        self.audit(
-                            {"@id": mid, "endedAtTime": now(), "wasEndedBy": aid},
-                            AuditFlag.PROV,
-                        )
-                        # audit resources/runtime information
-                        eid = "uid:{}".format(gen_uuid())
-                        entity = dc.asdict(result.runtime)
-                        entity.update(
-                            **{
-                                "@id": eid,
-                                "@type": "runtime",
-                                "prov:wasGeneratedBy": aid,
-                            }
-                        )
-                        self.audit(entity, AuditFlag.PROV)
-                        self.audit(
-                            {
-                                "@type": "prov:Generation",
-                                "entity_generated": eid,
-                                "hadActivity": mid,
-                            },
-                            AuditFlag.PROV,
-                        )
+                self.audit.finalize_audit(result)
                 save(odir, result=result, task=self)
-=======
-                self.audit.finalize_audit(result)
-                save_result(odir, result)
-                with open(odir / "_node.pklz", "wb") as fp:
-                    cp.dump(self, fp)
->>>>>>> 89624d60
                 os.chdir(cwd)
             return result
 
@@ -600,41 +562,10 @@
                 result.errored = True
                 raise
             finally:
-<<<<<<< HEAD
-                if self.audit_check(AuditFlag.RESOURCE):
-                    resource_monitor.stop()
-                    result.runtime = gather_runtime_info(resource_monitor.fname)
-                    if self.audit_check(AuditFlag.PROV):
-                        self.audit(
-                            {"@id": mid, "endedAtTime": now(), "wasEndedBy": aid},
-                            AuditFlag.PROV,
-                        )
-                        # audit resources/runtime information
-                        eid = "uid:{}".format(gen_uuid())
-                        entity = dc.asdict(result.runtime)
-                        entity.update(
-                            **{
-                                "@id": eid,
-                                "@type": "runtime",
-                                "prov:wasGeneratedBy": aid,
-                            }
-                        )
-                        self.audit(entity, AuditFlag.PROV)
-                        self.audit(
-                            {
-                                "@type": "prov:Generation",
-                                "entity_generated": eid,
-                                "hadActivity": mid,
-                            },
-                            AuditFlag.PROV,
-                        )
-                save(odir, result=result, task=self)
-=======
                 self.audit.finalize_audit(result=result)
                 save_result(odir, result)
                 with open(odir / "_node.pklz", "wb") as fp:
                     cp.dump(self, fp)
->>>>>>> 89624d60
                 os.chdir(cwd)
             return result
 
