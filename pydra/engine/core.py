--- conflicted
+++ resolved
@@ -511,12 +511,7 @@
             messenger_args=messenger_args,
         )
 
-<<<<<<< HEAD
         self.graph = Graph()
-
-=======
-        self.graph = nx.DiGraph()
->>>>>>> 7fcf1786
         self.name2obj = {}
 
         # store output connections
