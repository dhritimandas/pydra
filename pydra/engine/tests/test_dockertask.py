--- conflicted
+++ resolved
@@ -1,6 +1,6 @@
 # -*- coding: utf-8 -*-
 
-import os, shutil
+import os
 import pytest
 import attr
 
@@ -9,22 +9,6 @@
 from ..core import Workflow
 from ..specs import ShellOutSpec, SpecInfo, File, DockerSpec
 from .utils import no_win, need_docker
-
-<<<<<<< HEAD
-need_docker = pytest.mark.skipif(
-    shutil.which("docker") is None or sp.call(["docker", "info"]),
-    reason="no docker within the container",
-)
-no_win = pytest.mark.skipif(
-    sys.platform.startswith("win"),
-    reason="docker command not adjusted for windows docker",
-)
-=======
-if bool(shutil.which("sbatch")):
-    Plugins = ["cf", "slurm"]
-else:
-    Plugins = ["cf"]
->>>>>>> 9d1e27fc
 
 
 @no_win
